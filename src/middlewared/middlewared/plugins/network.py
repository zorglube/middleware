--- conflicted
+++ resolved
@@ -71,12 +71,8 @@
         # hostname_local will be used when the hostname of the current machine
         # needs to be used so it works with either TrueNAS CORE or ENTERPRISE
         data['hostname_local'] = data['hostname']
-<<<<<<< HEAD
 
         if not self.middleware.call_sync('system.is_enterprise'):
-=======
-        if not self.middleware.call_sync('failover.licensed'):
->>>>>>> 846b411e
             data.pop('hostname_b')
             data.pop('hostname_virtual')
         else:
@@ -219,15 +215,6 @@
         """
         config = await self.config()
         new_config = config.copy()
-<<<<<<< HEAD
-=======
-        is_ha = True
-
-        if not await self.middleware.call('failover.licensed'):
-            for key in ['hostname_virtual', 'hostname_b']:
-                data.pop(key, None)
-            is_ha = False
->>>>>>> 846b411e
 
         verrors = await self.validate_general_settings(data, 'global_configuration_update')
 
